--- conflicted
+++ resolved
@@ -224,16 +224,13 @@
 		c.AllowedHeaders = []string{"Authorization"}
 	}
 
-<<<<<<< HEAD
-	supportedGrant := []string{grantTypeAuthorizationCode, grantTypeRefreshToken, grantTypeDeviceCode, grantTypeClientCredentials} // default
-=======
 	allSupportedGrants := map[string]bool{
 		grantTypeAuthorizationCode: true,
 		grantTypeRefreshToken:      true,
 		grantTypeDeviceCode:        true,
 		grantTypeTokenExchange:     true,
-	}
->>>>>>> 7267b111
+		grantTypeClientCredentials: true,
+	}
 	supportedRes := make(map[string]bool)
 
 	for _, respType := range c.SupportedResponseTypes {
