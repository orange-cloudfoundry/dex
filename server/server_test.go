--- conflicted
+++ resolved
@@ -1765,34 +1765,22 @@
 		{
 			name:      "Simple",
 			config:    func(c *Config) {},
-<<<<<<< HEAD
-			resGrants: []string{grantTypeAuthorizationCode, grantTypeClientCredentials, grantTypeRefreshToken, grantTypeDeviceCode},
-=======
-			resGrants: []string{grantTypeAuthorizationCode, grantTypeRefreshToken, grantTypeDeviceCode, grantTypeTokenExchange},
+			resGrants: []string{grantTypeAuthorizationCode, grantTypeClientCredentials, grantTypeRefreshToken, grantTypeDeviceCode, grantTypeTokenExchange},
 		},
 		{
 			name:      "Minimal",
 			config:    func(c *Config) { c.AllowedGrantTypes = []string{grantTypeTokenExchange} },
 			resGrants: []string{grantTypeTokenExchange},
->>>>>>> 7267b111
 		},
 		{
 			name:      "With password connector",
 			config:    func(c *Config) { c.PasswordConnector = "local" },
-<<<<<<< HEAD
-			resGrants: []string{grantTypeAuthorizationCode, grantTypeClientCredentials, grantTypePassword, grantTypeRefreshToken, grantTypeDeviceCode},
-=======
-			resGrants: []string{grantTypeAuthorizationCode, grantTypePassword, grantTypeRefreshToken, grantTypeDeviceCode, grantTypeTokenExchange},
->>>>>>> 7267b111
+			resGrants: []string{grantTypeAuthorizationCode, grantTypeClientCredentials, grantTypePassword, grantTypeRefreshToken, grantTypeDeviceCode, grantTypeTokenExchange},
 		},
 		{
 			name:      "With token response",
 			config:    func(c *Config) { c.SupportedResponseTypes = append(c.SupportedResponseTypes, responseTypeToken) },
-<<<<<<< HEAD
-			resGrants: []string{grantTypeAuthorizationCode, grantTypeClientCredentials, grantTypeImplicit, grantTypeRefreshToken, grantTypeDeviceCode},
-=======
-			resGrants: []string{grantTypeAuthorizationCode, grantTypeImplicit, grantTypeRefreshToken, grantTypeDeviceCode, grantTypeTokenExchange},
->>>>>>> 7267b111
+			resGrants: []string{grantTypeAuthorizationCode, grantTypeClientCredentials, grantTypeImplicit, grantTypeRefreshToken, grantTypeDeviceCode, grantTypeTokenExchange},
 		},
 		{
 			name: "All",
@@ -1800,11 +1788,7 @@
 				c.PasswordConnector = "local"
 				c.SupportedResponseTypes = append(c.SupportedResponseTypes, responseTypeToken)
 			},
-<<<<<<< HEAD
-			resGrants: []string{grantTypeAuthorizationCode, grantTypeClientCredentials, grantTypeImplicit, grantTypePassword, grantTypeRefreshToken, grantTypeDeviceCode},
-=======
-			resGrants: []string{grantTypeAuthorizationCode, grantTypeImplicit, grantTypePassword, grantTypeRefreshToken, grantTypeDeviceCode, grantTypeTokenExchange},
->>>>>>> 7267b111
+			resGrants: []string{grantTypeAuthorizationCode, grantTypeClientCredentials, grantTypeImplicit, grantTypePassword, grantTypeRefreshToken, grantTypeDeviceCode, grantTypeTokenExchange},
 		},
 	}
 
