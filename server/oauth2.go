package server

import (
	"context"
	"crypto"
	"crypto/ecdsa"
	"crypto/elliptic"
	"crypto/rsa"
	"crypto/sha256"
	"crypto/sha512"
	"encoding/base64"
	"encoding/json"
	"errors"
	"fmt"
	"hash"
	"io"
	"net"
	"net/http"
	"net/url"
	"strconv"
	"strings"
	"time"

	"github.com/go-jose/go-jose/v4"

	"github.com/dexidp/dex/connector"
	"github.com/dexidp/dex/server/internal"
	"github.com/dexidp/dex/storage"
)

// TODO(ericchiang): clean this file up and figure out more idiomatic error handling.

// See: https://tools.ietf.org/html/rfc6749#section-4.1.2.1

// displayedAuthErr is an error that should be displayed to the user as a web page
type displayedAuthErr struct {
	Status      int
	Description string
}

func (err *displayedAuthErr) Error() string {
	return err.Description
}

func newDisplayedErr(status int, format string, a ...interface{}) *displayedAuthErr {
	return &displayedAuthErr{status, fmt.Sprintf(format, a...)}
}

// redirectedAuthErr is an error that should be reported back to the client by 302 redirect
type redirectedAuthErr struct {
	State       string
	RedirectURI string
	Type        string
	Description string
}

func (err *redirectedAuthErr) Error() string {
	return err.Description
}

func (err *redirectedAuthErr) Handler() http.Handler {
	hf := func(w http.ResponseWriter, r *http.Request) {
		v := url.Values{}
		v.Add("state", err.State)
		v.Add("error", err.Type)
		if err.Description != "" {
			v.Add("error_description", err.Description)
		}
		var redirectURI string
		if strings.Contains(err.RedirectURI, "?") {
			redirectURI = err.RedirectURI + "&" + v.Encode()
		} else {
			redirectURI = err.RedirectURI + "?" + v.Encode()
		}
		http.Redirect(w, r, redirectURI, http.StatusSeeOther)
	}
	return http.HandlerFunc(hf)
}

func tokenErr(w http.ResponseWriter, typ, description string, statusCode int) error {
	data := struct {
		Error       string `json:"error"`
		Description string `json:"error_description,omitempty"`
	}{typ, description}
	body, err := json.Marshal(data)
	if err != nil {
		return fmt.Errorf("failed to marshal token error response: %v", err)
	}
	w.Header().Set("Content-Type", "application/json")
	w.Header().Set("Content-Length", strconv.Itoa(len(body)))
	w.WriteHeader(statusCode)
	w.Write(body)
	return nil
}

const (
	errInvalidRequest          = "invalid_request"
	errUnauthorizedClient      = "unauthorized_client"
	errAccessDenied            = "access_denied"
	errUnsupportedResponseType = "unsupported_response_type"
	errRequestNotSupported     = "request_not_supported"
	errInvalidScope            = "invalid_scope"
	errServerError             = "server_error"
	errTemporarilyUnavailable  = "temporarily_unavailable"
	errUnsupportedGrantType    = "unsupported_grant_type"
	errInvalidGrant            = "invalid_grant"
	errInvalidClient           = "invalid_client"
)

const (
	scopeOfflineAccess     = "offline_access" // Request a refresh token.
	scopeOpenID            = "openid"
	scopeGroups            = "groups"
	scopeEmail             = "email"
	scopeProfile           = "profile"
	scopeFederatedID       = "federated:id"
	scopeCrossClientPrefix = "audience:server:client_id:"
)

const (
	deviceCallbackURI = "/device/callback"
)

const (
	redirectURIOOB = "urn:ietf:wg:oauth:2.0:oob"
)

const (
	grantTypeAuthorizationCode = "authorization_code"
	grantTypeRefreshToken      = "refresh_token"
	grantTypeImplicit          = "implicit"
	grantTypePassword          = "password"
	grantTypeDeviceCode        = "urn:ietf:params:oauth:grant-type:device_code"
<<<<<<< HEAD
	grantTypeClientCredentials = "client_credentials"
=======
	grantTypeTokenExchange     = "urn:ietf:params:oauth:grant-type:token-exchange"
>>>>>>> 7267b111
)

const (
	// https://www.rfc-editor.org/rfc/rfc8693.html#section-3
	tokenTypeAccess  = "urn:ietf:params:oauth:token-type:access_token"
	tokenTypeRefresh = "urn:ietf:params:oauth:token-type:refresh_token"
	tokenTypeID      = "urn:ietf:params:oauth:token-type:id_token"
	tokenTypeSAML1   = "urn:ietf:params:oauth:token-type:saml1"
	tokenTypeSAML2   = "urn:ietf:params:oauth:token-type:saml2"
	tokenTypeJWT     = "urn:ietf:params:oauth:token-type:jwt"
)

const (
	responseTypeCode             = "code"                // "Regular" flow
	responseTypeToken            = "token"               // Implicit flow for frontend apps.
	responseTypeIDToken          = "id_token"            // ID Token in url fragment
	responseTypeCodeToken        = "code token"          // "Regular" flow + Implicit flow
	responseTypeCodeIDToken      = "code id_token"       // "Regular" flow + ID Token
	responseTypeIDTokenToken     = "id_token token"      // ID Token + Implicit flow
	responseTypeCodeIDTokenToken = "code id_token token" // "Regular" flow + ID Token + Implicit flow
)

const (
	deviceTokenPending  = "authorization_pending"
	deviceTokenComplete = "complete"
	deviceTokenSlowDown = "slow_down"
	deviceTokenExpired  = "expired_token"
)

func parseScopes(scopes []string) connector.Scopes {
	var s connector.Scopes
	for _, scope := range scopes {
		switch scope {
		case scopeOfflineAccess:
			s.OfflineAccess = true
		case scopeGroups:
			s.Groups = true
		}
	}
	return s
}

// Determine the signature algorithm for a JWT.
func signatureAlgorithm(jwk *jose.JSONWebKey) (alg jose.SignatureAlgorithm, err error) {
	if jwk.Key == nil {
		return alg, errors.New("no signing key")
	}
	switch key := jwk.Key.(type) {
	case *rsa.PrivateKey:
		// Because OIDC mandates that we support RS256, we always return that
		// value. In the future, we might want to make this configurable on a
		// per client basis. For example allowing PS256 or ECDSA variants.
		//
		// See https://github.com/dexidp/dex/issues/692
		return jose.RS256, nil
	case *ecdsa.PrivateKey:
		// We don't actually support ECDSA keys yet, but they're tested for
		// in case we want to in the future.
		//
		// These values are prescribed depending on the ECDSA key type. We
		// can't return different values.
		switch key.Params() {
		case elliptic.P256().Params():
			return jose.ES256, nil
		case elliptic.P384().Params():
			return jose.ES384, nil
		case elliptic.P521().Params():
			return jose.ES512, nil
		default:
			return alg, errors.New("unsupported ecdsa curve")
		}
	default:
		return alg, fmt.Errorf("unsupported signing key type %T", key)
	}
}

func signPayload(key *jose.JSONWebKey, alg jose.SignatureAlgorithm, payload []byte) (jws string, err error) {
	signingKey := jose.SigningKey{Key: key, Algorithm: alg}

	signer, err := jose.NewSigner(signingKey, &jose.SignerOptions{})
	if err != nil {
		return "", fmt.Errorf("new signer: %v", err)
	}
	signature, err := signer.Sign(payload)
	if err != nil {
		return "", fmt.Errorf("signing payload: %v", err)
	}
	return signature.CompactSerialize()
}

// The hash algorithm for the at_hash is determined by the signing
// algorithm used for the id_token. From the spec:
//
//	...the hash algorithm used is the hash algorithm used in the alg Header
//	Parameter of the ID Token's JOSE Header. For instance, if the alg is RS256,
//	hash the access_token value with SHA-256
//
// https://openid.net/specs/openid-connect-core-1_0.html#ImplicitIDToken
var hashForSigAlg = map[jose.SignatureAlgorithm]func() hash.Hash{
	jose.RS256: sha256.New,
	jose.RS384: sha512.New384,
	jose.RS512: sha512.New,
	jose.ES256: sha256.New,
	jose.ES384: sha512.New384,
	jose.ES512: sha512.New,
}

// Compute an at_hash from a raw access token and a signature algorithm
//
// See: https://openid.net/specs/openid-connect-core-1_0.html#ImplicitIDToken
func accessTokenHash(alg jose.SignatureAlgorithm, accessToken string) (string, error) {
	newHash, ok := hashForSigAlg[alg]
	if !ok {
		return "", fmt.Errorf("unsupported signature algorithm: %s", alg)
	}

	hashFunc := newHash()
	if _, err := io.WriteString(hashFunc, accessToken); err != nil {
		return "", fmt.Errorf("computing hash: %v", err)
	}
	sum := hashFunc.Sum(nil)
	return base64.RawURLEncoding.EncodeToString(sum[:len(sum)/2]), nil
}

type audience []string

func (a audience) contains(aud string) bool {
	for _, e := range a {
		if aud == e {
			return true
		}
	}
	return false
}

func (a audience) MarshalJSON() ([]byte, error) {
	if len(a) == 1 {
		return json.Marshal(a[0])
	}
	return json.Marshal([]string(a))
}

type idTokenClaims struct {
	Issuer           string   `json:"iss"`
	Subject          string   `json:"sub"`
	Audience         audience `json:"aud"`
	Expiry           int64    `json:"exp"`
	IssuedAt         int64    `json:"iat"`
	AuthorizingParty string   `json:"azp,omitempty"`
	Nonce            string   `json:"nonce,omitempty"`

	AccessTokenHash string `json:"at_hash,omitempty"`
	CodeHash        string `json:"c_hash,omitempty"`

	Email         string `json:"email,omitempty"`
	EmailVerified *bool  `json:"email_verified,omitempty"`

	Groups []string `json:"groups,omitempty"`

	Name              string `json:"name,omitempty"`
	PreferredUsername string `json:"preferred_username,omitempty"`

	FederatedIDClaims *federatedIDClaims `json:"federated_claims,omitempty"`
}

type federatedIDClaims struct {
	ConnectorID string `json:"connector_id,omitempty"`
	UserID      string `json:"user_id,omitempty"`
}

func (s *Server) newAccessToken(clientID string, claims storage.Claims, scopes []string, nonce, connID string) (accessToken string, expiry time.Time, err error) {
	return s.newIDToken(clientID, claims, scopes, nonce, storage.NewID(), "", connID)
}

func (s *Server) newIDToken(clientID string, claims storage.Claims, scopes []string, nonce, accessToken, code, connID string) (idToken string, expiry time.Time, err error) {
	keys, err := s.storage.GetKeys()
	if err != nil {
		s.logger.Errorf("Failed to get keys: %v", err)
		return "", expiry, err
	}

	signingKey := keys.SigningKey
	if signingKey == nil {
		return "", expiry, fmt.Errorf("no key to sign payload with")
	}
	signingAlg, err := signatureAlgorithm(signingKey)
	if err != nil {
		return "", expiry, err
	}

	issuedAt := s.now()
	expiry = issuedAt.Add(s.idTokensValidFor)

	sub := &internal.IDTokenSubject{
		UserId: claims.UserID,
		ConnId: connID,
	}

	subjectString, err := internal.Marshal(sub)
	if err != nil {
		s.logger.Errorf("failed to marshal offline session ID: %v", err)
		return "", expiry, fmt.Errorf("failed to marshal offline session ID: %v", err)
	}

	tok := idTokenClaims{
		Issuer:   s.issuerURL.String(),
		Subject:  subjectString,
		Nonce:    nonce,
		Expiry:   expiry.Unix(),
		IssuedAt: issuedAt.Unix(),
	}

	if accessToken != "" {
		atHash, err := accessTokenHash(signingAlg, accessToken)
		if err != nil {
			s.logger.Errorf("error computing at_hash: %v", err)
			return "", expiry, fmt.Errorf("error computing at_hash: %v", err)
		}
		tok.AccessTokenHash = atHash
	}

	if code != "" {
		cHash, err := accessTokenHash(signingAlg, code)
		if err != nil {
			s.logger.Errorf("error computing c_hash: %v", err)
			return "", expiry, fmt.Errorf("error computing c_hash: #{err}")
		}
		tok.CodeHash = cHash
	}

	for _, scope := range scopes {
		switch {
		case scope == scopeEmail:
			tok.Email = claims.Email
			tok.EmailVerified = &claims.EmailVerified
		case scope == scopeGroups:
			tok.Groups = claims.Groups
		case scope == scopeProfile:
			tok.Name = claims.Username
			tok.PreferredUsername = claims.PreferredUsername
		case scope == scopeFederatedID:
			tok.FederatedIDClaims = &federatedIDClaims{
				ConnectorID: connID,
				UserID:      claims.UserID,
			}
		default:
			peerID, ok := parseCrossClientScope(scope)
			if !ok {
				// Ignore unknown scopes. These are already validated during the
				// initial auth request.
				continue
			}
			isTrusted, err := s.validateCrossClientTrust(clientID, peerID)
			if err != nil {
				return "", expiry, err
			}
			if !isTrusted {
				// TODO(ericchiang): propagate this error to the client.
				return "", expiry, fmt.Errorf("peer (%s) does not trust client", peerID)
			}
			tok.Audience = append(tok.Audience, peerID)
		}
	}

	if len(tok.Audience) == 0 {
		// Client didn't ask for cross client audience. Set the current
		// client as the audience.
		tok.Audience = audience{clientID}
	} else {
		// Client asked for cross client audience:
		// if the current client was not requested explicitly
		if !tok.Audience.contains(clientID) {
			// by default it becomes one of entries in Audience
			tok.Audience = append(tok.Audience, clientID)
		}
		// The current client becomes the authorizing party.
		tok.AuthorizingParty = clientID
	}

	payload, err := json.Marshal(tok)
	if err != nil {
		return "", expiry, fmt.Errorf("could not serialize claims: %v", err)
	}

	if idToken, err = signPayload(signingKey, signingAlg, payload); err != nil {
		return "", expiry, fmt.Errorf("failed to sign payload: %v", err)
	}
	return idToken, expiry, nil
}

// parse the initial request from the OAuth2 client.
func (s *Server) parseAuthorizationRequest(r *http.Request) (*storage.AuthRequest, error) {
	if err := r.ParseForm(); err != nil {
		return nil, newDisplayedErr(http.StatusBadRequest, "Failed to parse request.")
	}
	q := r.Form
	redirectURI, err := url.QueryUnescape(q.Get("redirect_uri"))
	if err != nil {
		return nil, newDisplayedErr(http.StatusBadRequest, "No redirect_uri provided.")
	}

	clientID := q.Get("client_id")
	state := q.Get("state")
	nonce := q.Get("nonce")
	connectorID := q.Get("connector_id")
	// Some clients, like the old go-oidc, provide extra whitespace. Tolerate this.
	scopes := strings.Fields(q.Get("scope"))
	responseTypes := strings.Fields(q.Get("response_type"))

	codeChallenge := q.Get("code_challenge")
	codeChallengeMethod := q.Get("code_challenge_method")

	if codeChallengeMethod == "" {
		codeChallengeMethod = codeChallengeMethodPlain
	}

	client, err := s.storage.GetClient(clientID)
	if err != nil {
		if err == storage.ErrNotFound {
			return nil, newDisplayedErr(http.StatusNotFound, "Invalid client_id (%q).", clientID)
		}
		s.logger.Errorf("Failed to get client: %v", err)
		return nil, newDisplayedErr(http.StatusInternalServerError, "Database error.")
	}

	if !validateRedirectURI(client, redirectURI) {
		return nil, newDisplayedErr(http.StatusBadRequest, "Unregistered redirect_uri (%q).", redirectURI)
	}
	if redirectURI == deviceCallbackURI && client.Public {
		redirectURI = s.issuerURL.Path + deviceCallbackURI
	}

	// From here on out, we want to redirect back to the client with an error.
	newRedirectedErr := func(typ, format string, a ...interface{}) *redirectedAuthErr {
		return &redirectedAuthErr{state, redirectURI, typ, fmt.Sprintf(format, a...)}
	}

	if connectorID != "" {
		connectors, err := s.storage.ListConnectors()
		if err != nil {
			s.logger.Errorf("Failed to list connectors: %v", err)
			return nil, newRedirectedErr(errServerError, "Unable to retrieve connectors")
		}
		if !validateConnectorID(connectors, connectorID) {
			return nil, newRedirectedErr(errInvalidRequest, "Invalid ConnectorID")
		}
	}

	// dex doesn't support request parameter and must return request_not_supported error
	// https://openid.net/specs/openid-connect-core-1_0.html#6.1
	if q.Get("request") != "" {
		return nil, newRedirectedErr(errRequestNotSupported, "Server does not support request parameter.")
	}

	if codeChallengeMethod != codeChallengeMethodS256 && codeChallengeMethod != codeChallengeMethodPlain {
		description := fmt.Sprintf("Unsupported PKCE challenge method (%q).", codeChallengeMethod)
		return nil, newRedirectedErr(errInvalidRequest, description)
	}

	var (
		unrecognized  []string
		invalidScopes []string
	)
	hasOpenIDScope := false
	for _, scope := range scopes {
		switch scope {
		case scopeOpenID:
			hasOpenIDScope = true
		case scopeOfflineAccess, scopeEmail, scopeProfile, scopeGroups, scopeFederatedID:
		default:
			peerID, ok := parseCrossClientScope(scope)
			if !ok {
				unrecognized = append(unrecognized, scope)
				continue
			}

			isTrusted, err := s.validateCrossClientTrust(clientID, peerID)
			if err != nil {
				return nil, newRedirectedErr(errServerError, "Internal server error.")
			}
			if !isTrusted {
				invalidScopes = append(invalidScopes, scope)
			}
		}
	}
	if !hasOpenIDScope {
		return nil, newRedirectedErr(errInvalidScope, `Missing required scope(s) ["openid"].`)
	}
	if len(unrecognized) > 0 {
		return nil, newRedirectedErr(errInvalidScope, "Unrecognized scope(s) %q", unrecognized)
	}
	if len(invalidScopes) > 0 {
		return nil, newRedirectedErr(errInvalidScope, "Client can't request scope(s) %q", invalidScopes)
	}

	var rt struct {
		code    bool
		idToken bool
		token   bool
	}

	for _, responseType := range responseTypes {
		switch responseType {
		case responseTypeCode:
			rt.code = true
		case responseTypeIDToken:
			rt.idToken = true
		case responseTypeToken:
			rt.token = true
		default:
			return nil, newRedirectedErr(errInvalidRequest, "Invalid response type %q", responseType)
		}

		if !s.supportedResponseTypes[responseType] {
			return nil, newRedirectedErr(errUnsupportedResponseType, "Unsupported response type %q", responseType)
		}
	}

	if len(responseTypes) == 0 {
		return nil, newRedirectedErr(errInvalidRequest, "No response_type provided")
	}

	if rt.token && !rt.code && !rt.idToken {
		// "token" can't be provided by its own.
		//
		// https://openid.net/specs/openid-connect-core-1_0.html#Authentication
		return nil, newRedirectedErr(errInvalidRequest, "Response type 'token' must be provided with type 'id_token' and/or 'code'")
	}
	if !rt.code {
		// Either "id_token token" or "id_token" has been provided which implies the
		// implicit flow. Implicit flow requires a nonce value.
		//
		// https://openid.net/specs/openid-connect-core-1_0.html#ImplicitAuthRequest
		if nonce == "" {
			return nil, newRedirectedErr(errInvalidRequest, "Response type 'token' requires a 'nonce' value.")
		}
	}
	if rt.token {
		if redirectURI == redirectURIOOB {
			err := fmt.Sprintf("Cannot use response type 'token' with redirect_uri '%s'.", redirectURIOOB)
			return nil, newRedirectedErr(errInvalidRequest, err)
		}
	}

	return &storage.AuthRequest{
		ID:                  storage.NewID(),
		ClientID:            client.ID,
		State:               state,
		Nonce:               nonce,
		ForceApprovalPrompt: q.Get("approval_prompt") == "force",
		Scopes:              scopes,
		RedirectURI:         redirectURI,
		ResponseTypes:       responseTypes,
		ConnectorID:         connectorID,
		PKCE: storage.PKCE{
			CodeChallenge:       codeChallenge,
			CodeChallengeMethod: codeChallengeMethod,
		},
		HMACKey: storage.NewHMACKey(crypto.SHA256),
	}, nil
}

func parseCrossClientScope(scope string) (peerID string, ok bool) {
	if ok = strings.HasPrefix(scope, scopeCrossClientPrefix); ok {
		peerID = scope[len(scopeCrossClientPrefix):]
	}
	return
}

func (s *Server) validateCrossClientTrust(clientID, peerID string) (trusted bool, err error) {
	if peerID == clientID {
		return true, nil
	}
	peer, err := s.storage.GetClient(peerID)
	if err != nil {
		if err != storage.ErrNotFound {
			s.logger.Errorf("Failed to get client: %v", err)
			return false, err
		}
		return false, nil
	}
	for _, id := range peer.TrustedPeers {
		if id == clientID {
			return true, nil
		}
	}
	return false, nil
}

func validateRedirectURI(client storage.Client, redirectURI string) bool {
	// Allow named RedirectURIs for both public and non-public clients.
	// This is required make PKCE-enabled web apps work, when configured as public clients.
	for _, uri := range client.RedirectURIs {
		if redirectURI == uri {
			return true
		}
	}
	// For non-public clients or when RedirectURIs is set, we allow only explicitly named RedirectURIs.
	// Otherwise, we check below for special URIs used for desktop or mobile apps.
	if !client.Public || len(client.RedirectURIs) > 0 {
		return false
	}

	if redirectURI == redirectURIOOB || redirectURI == deviceCallbackURI {
		return true
	}

	// verify that the host is of form "http://localhost:(port)(path)" or "http://localhost(path)"
	u, err := url.Parse(redirectURI)
	if err != nil {
		return false
	}
	if u.Scheme != "http" {
		return false
	}
	if u.Host == "localhost" {
		return true
	}
	host, _, err := net.SplitHostPort(u.Host)
	return err == nil && host == "localhost"
}

func validateConnectorID(connectors []storage.Connector, connectorID string) bool {
	for _, c := range connectors {
		if c.ID == connectorID {
			return true
		}
	}
	return false
}

// storageKeySet implements the oidc.KeySet interface backed by Dex storage
type storageKeySet struct {
	storage.Storage
}

func (s *storageKeySet) VerifySignature(_ context.Context, jwt string) (payload []byte, err error) {
	jws, err := jose.ParseSigned(jwt, []jose.SignatureAlgorithm{jose.RS256, jose.RS384, jose.RS512, jose.ES256, jose.ES384, jose.ES512})
	if err != nil {
		return nil, err
	}

	keyID := ""
	for _, sig := range jws.Signatures {
		keyID = sig.Header.KeyID
		break
	}

	skeys, err := s.Storage.GetKeys()
	if err != nil {
		return nil, err
	}

	keys := []*jose.JSONWebKey{skeys.SigningKeyPub}
	for _, vk := range skeys.VerificationKeys {
		keys = append(keys, vk.PublicKey)
	}

	for _, key := range keys {
		if keyID == "" || key.KeyID == keyID {
			if payload, err := jws.Verify(key); err == nil {
				return payload, nil
			}
		}
	}

	return nil, errors.New("failed to verify id token signature")
}<|MERGE_RESOLUTION|>--- conflicted
+++ resolved
@@ -131,11 +131,8 @@
 	grantTypeImplicit          = "implicit"
 	grantTypePassword          = "password"
 	grantTypeDeviceCode        = "urn:ietf:params:oauth:grant-type:device_code"
-<<<<<<< HEAD
 	grantTypeClientCredentials = "client_credentials"
-=======
 	grantTypeTokenExchange     = "urn:ietf:params:oauth:grant-type:token-exchange"
->>>>>>> 7267b111
 )
 
 const (
