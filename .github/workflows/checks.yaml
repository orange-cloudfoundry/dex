--- conflicted
+++ resolved
@@ -2,12 +2,8 @@
 
 on:
   push:
-<<<<<<< HEAD
     branches: 
     - '**'
-=======
-    branches: ['release-orange']
->>>>>>> 0c3e1b7e
   pull_request:
     branches: ['release-orange']
 
